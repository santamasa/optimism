package exec

import (
	"encoding/binary"
	"io"

	"github.com/ethereum/go-ethereum/common"
	"github.com/ethereum/go-ethereum/common/hexutil"

	"github.com/ethereum-optimism/optimism/cannon/mipsevm"
	"github.com/ethereum-optimism/optimism/cannon/mipsevm/memory"
	"github.com/ethereum-optimism/optimism/cannon/mipsevm/program"
)

// Syscall codes
const (
<<<<<<< HEAD
	SysMmap       = 5009
	SysMunmap     = 5011
	SysBrk        = 5012
	SysClone      = 5055
	SysExitGroup  = 5205
	SysRead       = 5000
	SysWrite      = 5001
	SysFcntl      = 5070
	SysExit       = 5058
	SysSchedYield = 5023
	SysGetTID     = 5178
	SysFutex      = 5194
	SysOpen       = 5002
	SysNanosleep  = 5034
=======
	SysMmap       = 4090
	SysBrk        = 4045
	SysClone      = 4120
	SysExitGroup  = 4246
	SysRead       = 4003
	SysWrite      = 4004
	SysFcntl      = 4055
	SysExit       = 4001
	SysSchedYield = 4162
	SysGetTID     = 4222
	SysFutex      = 4238
	SysOpen       = 4005
	SysNanosleep  = 4166
>>>>>>> 9d738648
)

// Noop Syscall codes
const (
<<<<<<< HEAD
	SysGetAffinity   = 5196
	SysMadvise       = 5027
	SysRtSigprocmask = 5014
	SysSigaltstack   = 5129
	SysRtSigaction   = 5013
	SysPrlimit64     = 5297
	SysGetRLimit     = 5095
	SysClose         = 5003
	SysPread64       = 5016
	SysFstat64       = 5005
	SysOpenAt        = 5247
	SysReadlink      = 5087
	SysReadlinkAt    = 5257
	SysIoctl         = 5015
	SysEpollCreate1  = 5285
	SysPipe2         = 5287
	SysEpollCtl      = 5208
	SysEpollPwait    = 5272
	SysGetRandom     = 5313
	SysUname         = 5061
	SysStat64        = 5004
	SysGetuid        = 5100
	SysGetgid        = 5102
	SysLlseek        = 5008
	SysMinCore       = 5026
	SysTgkill        = 5225
=======
	SysMunmap        = 4091
	SysGetAffinity   = 4240
	SysMadvise       = 4218
	SysRtSigprocmask = 4195
	SysSigaltstack   = 4206
	SysRtSigaction   = 4194
	SysPrlimit64     = 4338
	SysClose         = 4006
	SysPread64       = 4200
	SysFstat64       = 4215
	SysOpenAt        = 4288
	SysReadlink      = 4085
	SysReadlinkAt    = 4298
	SysIoctl         = 4054
	SysEpollCreate1  = 4326
	SysPipe2         = 4328
	SysEpollCtl      = 4249
	SysEpollPwait    = 4313
	SysGetRandom     = 4353
	SysUname         = 4122
	SysStat64        = 4213
	SysGetuid        = 4024
	SysGetgid        = 4047
	SysLlseek        = 4140
	SysMinCore       = 4217
	SysTgkill        = 4266
>>>>>>> 9d738648
)

// Profiling-related syscalls
// Should be able to ignore if we patch out prometheus calls and disable memprofiling
// TODO(cp-903) - Update patching for mt-cannon so that these can be ignored
const (
	SysSetITimer    = 5036
	SysTimerCreate  = 5216
	SysTimerSetTime = 5217
	SysTimerDelete  = 5220
	SysClockGetTime = 5222
)

// File descriptors
const (
	FdStdin         = 0
	FdStdout        = 1
	FdStderr        = 2
	FdHintRead      = 3
	FdHintWrite     = 4
	FdPreimageRead  = 5
	FdPreimageWrite = 6
)

// Errors
const (
	SysErrorSignal = ^uint64(0)
	MipsEBADF      = 0x9
	MipsEINVAL     = 0x16
	MipsEAGAIN     = 0xb
	MipsETIMEDOUT  = 0x91
)

// SysFutex-related constants
const (
	FutexWaitPrivate  = 128
	FutexWakePrivate  = 129
	FutexTimeoutSteps = 10_000
	FutexNoTimeout    = ^uint64(0)
	FutexEmptyAddr    = ^uint64(0)
)

// SysClone flags
// Handling is meant to support go runtime use cases
// Pulled from: https://github.com/golang/go/blob/go1.21.3/src/runtime/os_linux.go#L124-L158
const (
	CloneVm            = 0x100
	CloneFs            = 0x200
	CloneFiles         = 0x400
	CloneSighand       = 0x800
	ClonePtrace        = 0x2000
	CloneVfork         = 0x4000
	CloneParent        = 0x8000
	CloneThread        = 0x10000
	CloneNewns         = 0x20000
	CloneSysvsem       = 0x40000
	CloneSettls        = 0x80000
	CloneParentSettid  = 0x100000
	CloneChildCleartid = 0x200000
	CloneUntraced      = 0x800000
	CloneChildSettid   = 0x1000000
	CloneStopped       = 0x2000000
	CloneNewuts        = 0x4000000
	CloneNewipc        = 0x8000000

	ValidCloneFlags = CloneVm |
		CloneFs |
		CloneFiles |
		CloneSighand |
		CloneSysvsem |
		CloneThread
)

// Other constants
const (
	SchedQuantum = 100_000
)

func GetSyscallArgs(registers *[32]uint64) (syscallNum, a0, a1, a2, a3 uint64) {
	syscallNum = registers[2] // v0

	a0 = registers[4]
	a1 = registers[5]
	a2 = registers[6]
	a3 = registers[7]

	return syscallNum, a0, a1, a2, a3
}

func HandleSysMmap(a0, a1, heap uint64) (v0, v1, newHeap uint64) {
	v1 = uint64(0)
	newHeap = heap

	sz := a1
	if sz&memory.PageAddrMask != 0 { // adjust size to align with page size
		sz += memory.PageSize - (sz & memory.PageAddrMask)
	}
	if a0 == 0 {
		v0 = heap
		//fmt.Printf("mmap heap 0x%x size 0x%x\n", v0, sz)
		newHeap += sz
		// Fail if new heap exceeds memory limit, newHeap overflows around to low memory, or sz overflows
		if newHeap > program.HEAP_END || newHeap < heap || sz < a1 {
			v0 = SysErrorSignal
			v1 = MipsEINVAL
			return v0, v1, heap
		}
	} else {
		v0 = a0
		//fmt.Printf("mmap hint 0x%x size 0x%x\n", v0, sz)
	}

	return v0, v1, newHeap
}

func HandleSysRead(a0, a1, a2 uint64, preimageKey [32]byte, preimageOffset uint64, preimageReader PreimageReader, memory *memory.Memory, memTracker MemTracker) (v0, v1, newPreimageOffset uint64) {
	// args: a0 = fd, a1 = addr, a2 = count
	// returns: v0 = read, v1 = err code
	v0 = uint64(0)
	v1 = uint64(0)
	newPreimageOffset = preimageOffset

	switch a0 {
	case FdStdin:
		// leave v0 and v1 zero: read nothing, no error
	case FdPreimageRead: // pre-image oracle
		effAddr := a1 & 0xFFFFFFFFFFFFFFF8
		memTracker.TrackMemAccess(effAddr)
		mem := memory.GetDoubleWord(effAddr)
		dat, datLen := preimageReader.ReadPreimage(preimageKey, preimageOffset)
<<<<<<< HEAD
		//fmt.Printf("reading pre-image data: addr: %08x, offset: %d, datLen: %d, data: %x, key: %s  count: %d\n", a1, m.state.PreimageOffset, datLen, dat[:datLen], m.state.PreimageKey, a2)
		alignment := a1 & 7
		space := 8 - alignment
=======
		//fmt.Printf("reading pre-image data: addr: %08x, offset: %d, datLen: %d, data: %x, key: %s  count: %d\n", a1, preimageOffset, datLen, dat[:datLen], preimageKey, a2)
		alignment := a1 & 3
		space := 4 - alignment
>>>>>>> 9d738648
		if space < datLen {
			datLen = space
		}
		if a2 < datLen {
			datLen = a2
		}
		var outMem [8]byte
		binary.BigEndian.PutUint64(outMem[:], mem)
		copy(outMem[alignment:], dat[:datLen])
		memory.SetDoubleWord(effAddr, binary.BigEndian.Uint64(outMem[:]))
		newPreimageOffset += datLen
		v0 = datLen
		//fmt.Printf("read %d pre-image bytes, new offset: %d, eff addr: %08x mem: %08x\n", datLen, m.state.PreimageOffset, effAddr, outMem)
	case FdHintRead: // hint response
		// don't actually read into memory, just say we read it all, we ignore the result anyway
		v0 = a2
	default:
		v0 = 0xFFffFFffFFffFFff
		v1 = MipsEBADF
	}

	return v0, v1, newPreimageOffset
}

func HandleSysWrite(a0, a1, a2 uint64, lastHint hexutil.Bytes, preimageKey [32]byte, preimageOffset uint64, oracle mipsevm.PreimageOracle, memory *memory.Memory, memTracker MemTracker, stdOut, stdErr io.Writer) (v0, v1 uint64, newLastHint hexutil.Bytes, newPreimageKey common.Hash, newPreimageOffset uint64) {
	// args: a0 = fd, a1 = addr, a2 = count
	// returns: v0 = written, v1 = err code
	v1 = uint64(0)
	newLastHint = lastHint
	newPreimageKey = preimageKey
	newPreimageOffset = preimageOffset

	switch a0 {
	case FdStdout:
		_, _ = io.Copy(stdOut, memory.ReadMemoryRange(a1, a2))
		v0 = a2
	case FdStderr:
		_, _ = io.Copy(stdErr, memory.ReadMemoryRange(a1, a2))
		v0 = a2
	case FdHintWrite:
		hintData, _ := io.ReadAll(memory.ReadMemoryRange(a1, a2))
		lastHint = append(lastHint, hintData...)
		for len(lastHint) >= 4 { // process while there is enough data to check if there are any hints
			hintLen := binary.BigEndian.Uint32(lastHint[:4])
			if hintLen <= uint32(len(lastHint[4:])) {
				hint := lastHint[4 : 4+hintLen] // without the length prefix
				lastHint = lastHint[4+hintLen:]
				oracle.Hint(hint)
			} else {
				break // stop processing hints if there is incomplete data buffered
			}
		}
		newLastHint = lastHint
		v0 = a2
	case FdPreimageWrite:
		effAddr := a1 & 0xFFFFFFFFFFFFFFF8
		memTracker.TrackMemAccess(effAddr)
		mem := memory.GetDoubleWord(effAddr)
		key := preimageKey
		alignment := a1 & 7
		space := 8 - alignment
		if space < a2 {
			a2 = space
		}
		copy(key[:], key[a2:])
		var tmp [8]byte
		binary.BigEndian.PutUint64(tmp[:], mem)
		copy(key[32-a2:], tmp[alignment:])
		newPreimageKey = key
		newPreimageOffset = 0
		//fmt.Printf("updating pre-image key: %s\n", m.state.PreimageKey)
		v0 = a2
	default:
		v0 = 0xFFffFFffFFffFFff
		v1 = MipsEBADF
	}

	return v0, v1, newLastHint, newPreimageKey, newPreimageOffset
}

func HandleSysFcntl(a0, a1 uint64) (v0, v1 uint64) {
	// args: a0 = fd, a1 = cmd
	v1 = uint64(0)

	if a1 == 3 { // F_GETFL: get file descriptor flags
		switch a0 {
		case FdStdin, FdPreimageRead, FdHintRead:
			v0 = 0 // O_RDONLY
		case FdStdout, FdStderr, FdPreimageWrite, FdHintWrite:
			v0 = 1 // O_WRONLY
		default:
			v0 = 0xFFffFFffFFffFFff
			v1 = MipsEBADF
		}
	} else {
		v0 = 0xFFffFFffFFffFFff
		v1 = MipsEINVAL // cmd not recognized by this kernel
	}

	return v0, v1
}

func HandleSyscallUpdates(cpu *mipsevm.CpuScalars, registers *[32]uint64, v0, v1 uint64) {
	registers[2] = v0
	registers[7] = v1

	cpu.PC = cpu.NextPC
	cpu.NextPC = cpu.NextPC + 4
}<|MERGE_RESOLUTION|>--- conflicted
+++ resolved
@@ -14,22 +14,6 @@
 
 // Syscall codes
 const (
-<<<<<<< HEAD
-	SysMmap       = 5009
-	SysMunmap     = 5011
-	SysBrk        = 5012
-	SysClone      = 5055
-	SysExitGroup  = 5205
-	SysRead       = 5000
-	SysWrite      = 5001
-	SysFcntl      = 5070
-	SysExit       = 5058
-	SysSchedYield = 5023
-	SysGetTID     = 5178
-	SysFutex      = 5194
-	SysOpen       = 5002
-	SysNanosleep  = 5034
-=======
 	SysMmap       = 4090
 	SysBrk        = 4045
 	SysClone      = 4120
@@ -43,12 +27,11 @@
 	SysFutex      = 4238
 	SysOpen       = 4005
 	SysNanosleep  = 4166
->>>>>>> 9d738648
 )
 
 // Noop Syscall codes
 const (
-<<<<<<< HEAD
+	SysMunmap        = 5011
 	SysGetAffinity   = 5196
 	SysMadvise       = 5027
 	SysRtSigprocmask = 5014
@@ -75,34 +58,6 @@
 	SysLlseek        = 5008
 	SysMinCore       = 5026
 	SysTgkill        = 5225
-=======
-	SysMunmap        = 4091
-	SysGetAffinity   = 4240
-	SysMadvise       = 4218
-	SysRtSigprocmask = 4195
-	SysSigaltstack   = 4206
-	SysRtSigaction   = 4194
-	SysPrlimit64     = 4338
-	SysClose         = 4006
-	SysPread64       = 4200
-	SysFstat64       = 4215
-	SysOpenAt        = 4288
-	SysReadlink      = 4085
-	SysReadlinkAt    = 4298
-	SysIoctl         = 4054
-	SysEpollCreate1  = 4326
-	SysPipe2         = 4328
-	SysEpollCtl      = 4249
-	SysEpollPwait    = 4313
-	SysGetRandom     = 4353
-	SysUname         = 4122
-	SysStat64        = 4213
-	SysGetuid        = 4024
-	SysGetgid        = 4047
-	SysLlseek        = 4140
-	SysMinCore       = 4217
-	SysTgkill        = 4266
->>>>>>> 9d738648
 )
 
 // Profiling-related syscalls
@@ -233,15 +188,9 @@
 		memTracker.TrackMemAccess(effAddr)
 		mem := memory.GetDoubleWord(effAddr)
 		dat, datLen := preimageReader.ReadPreimage(preimageKey, preimageOffset)
-<<<<<<< HEAD
-		//fmt.Printf("reading pre-image data: addr: %08x, offset: %d, datLen: %d, data: %x, key: %s  count: %d\n", a1, m.state.PreimageOffset, datLen, dat[:datLen], m.state.PreimageKey, a2)
+		//fmt.Printf("reading pre-image data: addr: %08x, offset: %d, datLen: %d, data: %x, key: %s  count: %d\n", a1, preimageOffset, datLen, dat[:datLen], preimageKey, a2)
 		alignment := a1 & 7
 		space := 8 - alignment
-=======
-		//fmt.Printf("reading pre-image data: addr: %08x, offset: %d, datLen: %d, data: %x, key: %s  count: %d\n", a1, preimageOffset, datLen, dat[:datLen], preimageKey, a2)
-		alignment := a1 & 3
-		space := 4 - alignment
->>>>>>> 9d738648
 		if space < datLen {
 			datLen = space
 		}
