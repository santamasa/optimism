--- conflicted
+++ resolved
@@ -583,27 +583,7 @@
         console.log("Setting %s implementation at: %s", "OptimismSuperchainERC20", superchainERC20Impl);
         vm.etch(superchainERC20Impl, vm.getDeployedCode("OptimismSuperchainERC20.sol:OptimismSuperchainERC20"));
 
-<<<<<<< HEAD
         _setImplementationCode(Predeploys.OPTIMISM_SUPERCHAIN_ERC20_BEACON);
-=======
-        IOptimismSuperchainERC20Beacon beacon = IOptimismSuperchainERC20Beacon(
-            DeployUtils.create1(
-                "OptimismSuperchainERC20Beacon",
-                DeployUtils.encodeConstructor(
-                    abi.encodeCall(IOptimismSuperchainERC20Beacon.__constructor__, (superchainERC20Impl))
-                )
-            )
-        );
-
-        address beaconImpl = Predeploys.predeployToCodeNamespace(Predeploys.OPTIMISM_SUPERCHAIN_ERC20_BEACON);
-
-        console.log("Setting %s implementation at: %s", "OptimismSuperchainERC20Beacon", beaconImpl);
-        vm.etch(beaconImpl, address(beacon).code);
-
-        /// Reset so its not included state dump
-        vm.etch(address(beacon), "");
-        vm.resetNonce(address(beacon));
->>>>>>> 6ae28f56
     }
 
     /// @notice Sets all the preinstalls.
