--- conflicted
+++ resolved
@@ -42,9 +42,8 @@
     uint32 internal constant SYS_OPEN = 5002;
     uint32 internal constant SYS_NANOSLEEP = 5034;
     // unused syscalls
-<<<<<<< HEAD
     uint32 internal constant SYS_CLOCK_GETTIME = 5222;
-    uint32 internal constant SYS_GET_AFFINITY = 5196;
+    uint32 internal constant SYS_GETAFFINITY = 5196;
     uint32 internal constant SYS_MADVISE = 5027;
     uint32 internal constant SYS_RTSIGPROCMASK = 5014;
     uint32 internal constant SYS_SIGALTSTACK = 5129;
@@ -76,41 +75,6 @@
     uint32 internal constant SYS_TIMERDELETE = 5220;
     uint32 internal constant SYS_CLOCKGETTIME = 5222;
     uint32 internal constant SYS_MUNMAP = 5011;
-=======
-    uint32 internal constant SYS_MUNMAP = 4091;
-    uint32 internal constant SYS_GETAFFINITY = 4240;
-    uint32 internal constant SYS_MADVISE = 4218;
-    uint32 internal constant SYS_RTSIGPROCMASK = 4195;
-    uint32 internal constant SYS_SIGALTSTACK = 4206;
-    uint32 internal constant SYS_RTSIGACTION = 4194;
-    uint32 internal constant SYS_PRLIMIT64 = 4338;
-    uint32 internal constant SYS_CLOSE = 4006;
-    uint32 internal constant SYS_PREAD64 = 4200;
-    uint32 internal constant SYS_FSTAT64 = 4215;
-    uint32 internal constant SYS_OPENAT = 4288;
-    uint32 internal constant SYS_READLINK = 4085;
-    uint32 internal constant SYS_READLINKAT = 4298;
-    uint32 internal constant SYS_IOCTL = 4054;
-    uint32 internal constant SYS_EPOLLCREATE1 = 4326;
-    uint32 internal constant SYS_PIPE2 = 4328;
-    uint32 internal constant SYS_EPOLLCTL = 4249;
-    uint32 internal constant SYS_EPOLLPWAIT = 4313;
-    uint32 internal constant SYS_GETRANDOM = 4353;
-    uint32 internal constant SYS_UNAME = 4122;
-    uint32 internal constant SYS_STAT64 = 4213;
-    uint32 internal constant SYS_GETUID = 4024;
-    uint32 internal constant SYS_GETGID = 4047;
-    uint32 internal constant SYS_LLSEEK = 4140;
-    uint32 internal constant SYS_MINCORE = 4217;
-    uint32 internal constant SYS_TGKILL = 4266;
-
-    // profiling-related syscalls - ignored
-    uint32 internal constant SYS_SETITIMER = 4104;
-    uint32 internal constant SYS_TIMERCREATE = 4257;
-    uint32 internal constant SYS_TIMERSETTIME = 4258;
-    uint32 internal constant SYS_TIMERDELETE = 4261;
-    uint32 internal constant SYS_CLOCKGETTIME = 4263;
->>>>>>> 9d738648
 
     uint32 internal constant FD_STDIN = 0;
     uint32 internal constant FD_STDOUT = 1;
